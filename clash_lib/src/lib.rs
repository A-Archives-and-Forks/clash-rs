#![feature(ip)]
#![feature(sync_unsafe_cell)]
#![feature(let_chains)]

#[macro_use]
extern crate anyhow;

use crate::{
    app::{
        dispatcher::Dispatcher, dns, inbound::manager::InboundManager,
        outbound::manager::OutboundManager, router::Router,
    },
    config::{
        def,
        internal::{InternalConfig, proxy::OutboundProxy},
    },
};
use app::{
    dispatcher::StatisticsManager,
    dns::{SystemResolver, ThreadSafeDNSResolver},
    logging::LogEvent,
    net::init_net_config,
    profile,
};
use common::{auth, http::new_http_client, mmdb};
use config::def::LogLevel;
use once_cell::sync::OnceCell;
use proxy::tun::get_tun_runner;

use std::{io, path::PathBuf, sync::Arc};
use thiserror::Error;
use tokio::{
    sync::{Mutex, broadcast, mpsc, oneshot},
    task::JoinHandle,
};
use tracing::{debug, error, info};

mod app;
mod common;
#[cfg(feature = "internal")]
pub mod config;
#[cfg(not(feature = "internal"))]
mod config;
mod proxy;
mod session;

use crate::common::geodata;
pub use config::{
<<<<<<< HEAD
    def::{
        Config as ClashConfigDef, TunConfig as ClashTunConfig,
        DNS as ClashDNSConfigDef,
    },
=======
>>>>>>> 14e7d320
    DNSListen as ClashDNSListen, RuntimeConfig as ClashRuntimeConfig,
    def::{Config as ClashConfigDef, DNS as ClashDNSConfigDef},
};

#[derive(Error, Debug)]
pub enum Error {
    #[error(transparent)]
    IpNet(#[from] ipnet::AddrParseError),
    #[error(transparent)]
    Io(#[from] io::Error),
    #[error("invalid config: {0}")]
    InvalidConfig(String),
    #[error("profile error: {0}")]
    ProfileError(String),
    #[error("dns error: {0}")]
    DNSError(String),
    #[error(transparent)]
    DNSServerError(#[from] watfaq_dns::DNSError),
    #[error("crypto error: {0}")]
    Crypto(String),
    #[error("operation error: {0}")]
    Operation(String),
    #[error(transparent)]
    Other(#[from] anyhow::Error),
}
pub type Result<T> = std::result::Result<T, Error>;
pub type Runner = futures::future::BoxFuture<'static, Result<()>>;

pub struct Options {
    pub config: Config,
    pub cwd: Option<String>,
    pub rt: Option<TokioRuntime>,
    pub log_file: Option<String>,
}

pub enum TokioRuntime {
    MultiThread,
    SingleThread,
}

#[repr(C)]
#[allow(clippy::large_enum_variant)]
pub enum Config {
    Def(ClashConfigDef),
    Internal(InternalConfig),
    File(String),
    Str(String),
}

impl Config {
    pub fn try_parse(self) -> Result<InternalConfig> {
        match self {
            Config::Def(c) => c.try_into(),
            Config::Internal(c) => Ok(c),
            Config::File(file) => {
                TryInto::<def::Config>::try_into(PathBuf::from(file))?.try_into()
            }
            Config::Str(s) => s.parse::<def::Config>()?.try_into(),
        }
    }
}

pub struct GlobalState {
    log_level: LogLevel,

    tunnel_listener_handle: Option<JoinHandle<Result<()>>>,
    api_listener_handle: Option<JoinHandle<Result<()>>>,
    dns_listener_handle: Option<JoinHandle<Result<()>>>,
    reload_tx: mpsc::Sender<(Config, oneshot::Sender<()>)>,
    cwd: String,
}

pub struct RuntimeController {
    shutdown_tx: mpsc::Sender<()>,
}

static RUNTIME_CONTROLLER: OnceCell<RuntimeController> = OnceCell::new();

pub fn start_scaffold(opts: Options) -> Result<()> {
    let rt = match opts.rt.as_ref().unwrap_or(&TokioRuntime::MultiThread) {
        TokioRuntime::MultiThread => tokio::runtime::Builder::new_multi_thread()
            .enable_all()
            .build()?,
        TokioRuntime::SingleThread => tokio::runtime::Builder::new_current_thread()
            .enable_all()
            .build()?,
    };
    let config: InternalConfig = opts.config.try_parse()?;
    let cwd = opts.cwd.unwrap_or_else(|| ".".to_string());
    let (log_tx, _) = broadcast::channel(100);

    let log_collector = app::logging::EventCollector::new(vec![log_tx.clone()]);

    let _g = app::logging::setup_logging(
        config.general.log_level,
        log_collector,
        &cwd,
        opts.log_file,
    )
    .map_err(|x| eprintln!("failed to setup logging: {}", x))
    .unwrap_or_default();

    let default_panic = std::panic::take_hook();
    std::panic::set_hook(Box::new(move |info| {
        default_panic(info);
        error!("panic hook: {:#}", info);
    }));

    rt.block_on(async {
        match start(config, cwd, log_tx).await {
            Err(e) => {
                eprintln!("start error: {}", e);
                Err(e)
            }
            Ok(_) => Ok(()),
        }
    })
}

pub fn shutdown() -> bool {
    match RUNTIME_CONTROLLER.get() {
        Some(controller) => controller.shutdown_tx.blocking_send(()).is_ok(),
        _ => false,
    }
}

pub async fn start(
    config: InternalConfig,
    cwd: String,
    log_tx: broadcast::Sender<LogEvent>,
) -> Result<()> {
    let (shutdown_tx, mut shutdown_rx) = mpsc::channel(1);

    let _ = RUNTIME_CONTROLLER.get_or_init(|| RuntimeController { shutdown_tx });

    let mut tasks = Vec::<Runner>::new();
    let mut runners = Vec::new();

    let cwd = PathBuf::from(cwd);

    // things we need to clone before consuming config
    let controller_cfg = config.general.controller.clone();
    let log_level = config.general.log_level;

    let components = create_components(cwd.clone(), config).await?;

    let inbound_manager = components.inbound_manager.clone();
    inbound_manager.start().await;

    let tun_runner_handle = components.tun_runner.map(tokio::spawn);
    let dns_listener_handle = components.dns_listener.map(tokio::spawn);

    let (reload_tx, mut reload_rx) = mpsc::channel(1);

    let global_state = Arc::new(Mutex::new(GlobalState {
        log_level,
        tunnel_listener_handle: tun_runner_handle,
        dns_listener_handle,
        reload_tx,
        api_listener_handle: None,
        cwd: cwd.to_string_lossy().to_string(),
    }));

    let api_runner = app::api::get_api_runner(
        controller_cfg,
        log_tx.clone(),
        components.inbound_manager,
        components.dispatcher,
        global_state.clone(),
        components.dns_resolver,
        components.outbound_manager,
        components.statistics_manager,
        components.cache_store,
        components.router,
        cwd.to_string_lossy().to_string(),
    );
    if let Some(r) = api_runner {
        let api_listener_handle = tokio::spawn(r);
        global_state.lock().await.api_listener_handle = Some(api_listener_handle);
    }

    runners.push(Box::pin(async move {
        shutdown_rx.recv().await;
        info!("receiving shutdown signal");
        Ok(())
    }));

    tasks.push(Box::pin(async move {
        futures::future::select_all(runners).await.0
    }));

    tasks.push(Box::pin(async move {
        tokio::signal::ctrl_c()
            .await
            .expect("failed to listen for ^C event");
        Ok(())
    }));

    tasks.push(Box::pin(async move {
        while let Some((config, done)) = reload_rx.recv().await {
            info!("reloading config");
            let config = match config.try_parse() {
                Ok(c) => c,
                Err(e) => {
                    error!("failed to reload config: {}", e);
                    continue;
                }
            };

            let controller_cfg = config.general.controller.clone();

            let new_components = create_components(cwd.clone(), config).await?;

            done.send(()).unwrap();

            debug!("stopping listeners");
            inbound_manager.shutdown().await;
            let mut g = global_state.lock().await;

            if let Some(h) = g.tunnel_listener_handle.take() {
                h.abort();
            }
            if let Some(h) = g.dns_listener_handle.take() {
                h.abort();
            }
            if let Some(h) = g.api_listener_handle.take() {
                h.abort();
            }

            let inbound_manager = new_components.inbound_manager.clone();
            debug!("reloading inbound listener");
            inbound_manager.restart().await;

            debug!("reloading tun runner");
            let tun_runner_handle = new_components.tun_runner.map(tokio::spawn);

            debug!("reloading dns listener");
            let dns_listener_handle = new_components.dns_listener.map(tokio::spawn);

            debug!("reloading api listener");
            let api_listener_handle = app::api::get_api_runner(
                controller_cfg,
                log_tx.clone(),
                new_components.inbound_manager,
                new_components.dispatcher,
                global_state.clone(),
                new_components.dns_resolver,
                new_components.outbound_manager,
                new_components.statistics_manager,
                new_components.cache_store,
                new_components.router,
                cwd.to_string_lossy().to_string(),
            )
            .map(tokio::spawn);

            g.tunnel_listener_handle = tun_runner_handle;
            g.dns_listener_handle = dns_listener_handle;
            g.api_listener_handle = api_listener_handle;
        }
        Ok(())
    }));

    futures::future::select_all(tasks).await.0.map_err(|x| {
        error!("runtime error: {}, shutting down", x);
        x
    })
}

struct RuntimeComponents {
    cache_store: profile::ThreadSafeCacheFile,
    dns_resolver: ThreadSafeDNSResolver,
    outbound_manager: Arc<OutboundManager>,
    router: Arc<Router>,
    dispatcher: Arc<Dispatcher>,
    statistics_manager: Arc<StatisticsManager>,
    inbound_manager: Arc<InboundManager>,

    tun_runner: Option<Runner>,
    dns_listener: Option<Runner>,
}

async fn create_components(
    cwd: PathBuf,
    config: InternalConfig,
) -> Result<RuntimeComponents> {
    if config.tun.enable {
        debug!("tun enabled, initializing default outbound interface");
        init_net_config(config.tun.so_mark).await;
    }
    let system_resolver = Arc::new(
        SystemResolver::new(config.dns.ipv6)
            .map_err(|x| Error::DNSError(x.to_string()))?,
    );
    let client = new_http_client(system_resolver.clone())
        .map_err(|x| Error::DNSError(x.to_string()))?;

    debug!("initializing mmdb");
    let country_mmdb = Arc::new(
        mmdb::Mmdb::new(
            cwd.join(&config.general.mmdb),
            config.general.mmdb_download_url,
            client.clone(),
        )
        .await?,
    );

    let geodata = Arc::new(
        geodata::GeoData::new(
            cwd.join(&config.general.geosite),
            config.general.geosite_download_url,
            client.clone(),
        )
        .await?,
    );

    debug!("initializing cache store");
    let cache_store = profile::ThreadSafeCacheFile::new(
        cwd.join("cache.db").as_path().to_str().unwrap(),
        config.profile.store_selected,
    );

    let dns_listen = config.dns.listen.clone();
    debug!("initializing dns resolver");
    let dns_resolver = dns::new_resolver(
        config.dns,
        Some(cache_store.clone()),
        Some(country_mmdb.clone()),
    )
    .await;

    debug!("initializing outbound manager");
    let outbound_manager = Arc::new(
        OutboundManager::new(
            config
                .proxies
                .into_values()
                .filter_map(|x| match x {
                    OutboundProxy::ProxyServer(s) => Some(s),
                    _ => None,
                })
                .collect(),
            config
                .proxy_groups
                .into_values()
                .filter_map(|x| match x {
                    OutboundProxy::ProxyGroup(g) => Some(g),
                    _ => None,
                })
                .collect(),
            config.proxy_providers,
            config.proxy_names,
            dns_resolver.clone(),
            cache_store.clone(),
            cwd.to_string_lossy().to_string(),
        )
        .await?,
    );

    debug!("initializing country asn mmdb");
    let p = cwd.join(&config.general.asn_mmdb);
    let asn_mmdb = if p.exists() || config.general.asn_mmdb_download_url.is_some() {
        Some(Arc::new(
            mmdb::Mmdb::new(p, config.general.asn_mmdb_download_url, client.clone())
                .await?,
        ))
    } else {
        None
    };

    debug!("initializing router");
    let router = Arc::new(
        Router::new(
            config.rules,
            config.rule_providers,
            dns_resolver.clone(),
            country_mmdb,
            asn_mmdb,
            geodata,
            cwd.to_string_lossy().to_string(),
        )
        .await,
    );

    let statistics_manager = StatisticsManager::new();

    debug!("initializing dispatcher");
    let dispatcher = Arc::new(Dispatcher::new(
        outbound_manager.clone(),
        router.clone(),
        dns_resolver.clone(),
        config.general.mode,
        statistics_manager.clone(),
        config.experimental.and_then(|e| e.tcp_buffer_size),
    ));

    debug!("initializing authenticator");
    let authenticator = Arc::new(auth::PlainAuthenticator::new(config.users));

    debug!("initializing inbound manager");
    let inbound_manager = Arc::new(
        InboundManager::new(
            config.general.bind_address,
            config.general.authentication,
            dispatcher.clone(),
            authenticator,
            config.listeners,
        )
        .await?,
    );

    debug!("initializing tun runner");
    let tun_runner =
        get_tun_runner(config.tun, dispatcher.clone(), dns_resolver.clone())?;

    debug!("initializing dns listener");
    let dns_listener =
        dns::get_dns_listener(dns_listen, dns_resolver.clone(), &cwd).await;

    info!("all components initialized");
    Ok(RuntimeComponents {
        cache_store,
        dns_resolver,
        outbound_manager,
        router,
        dispatcher,
        statistics_manager,
        inbound_manager,
        tun_runner,
        dns_listener,
    })
}

#[cfg(test)]
mod tests {
    use crate::{Config, Options, shutdown, start_scaffold};
    use std::{sync::Once, thread, time::Duration};

    static INIT: Once = Once::new();

    #[allow(dead_code)]
    pub fn initialize() {
        INIT.call_once(|| {
            env_logger::init();
        });
    }

    #[test]
    fn start_and_stop() {
        let conf = r#"
        socks-port: 7891
        bind-address: 127.0.0.1
        mmdb: "tests/data/Country.mmdb"
        "#;

        let handle = thread::spawn(|| {
            start_scaffold(Options {
                config: Config::Str(conf.to_string()),
                cwd: None,
                rt: None,
                log_file: None,
            })
            .unwrap()
        });

        thread::spawn(|| {
            thread::sleep(Duration::from_secs(3));
            assert!(shutdown());
        });

        handle.join().unwrap();
    }
}<|MERGE_RESOLUTION|>--- conflicted
+++ resolved
@@ -46,15 +46,11 @@
 
 use crate::common::geodata;
 pub use config::{
-<<<<<<< HEAD
+    DNSListen as ClashDNSListen, RuntimeConfig as ClashRuntimeConfig,
     def::{
-        Config as ClashConfigDef, TunConfig as ClashTunConfig,
-        DNS as ClashDNSConfigDef,
+        Config as ClashConfigDef, DNS as ClashDNSConfigDef, Port,
+        TunConfig as ClashTunConfig,
     },
-=======
->>>>>>> 14e7d320
-    DNSListen as ClashDNSListen, RuntimeConfig as ClashRuntimeConfig,
-    def::{Config as ClashConfigDef, DNS as ClashDNSConfigDef},
 };
 
 #[derive(Error, Debug)]
