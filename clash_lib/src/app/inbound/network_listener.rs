--- conflicted
+++ resolved
@@ -42,15 +42,6 @@
                         .expect("list interfaces");
 
                     for iface in all_ifaces.into_iter() {
-<<<<<<< HEAD
-                        let ip = iface
-                            .addr
-                            .into_iter()
-                            .map(|x| x.ip())
-                            .find(|x| !x.is_unspecified() && !x.is_multicast() && x.is_ipv4());
-
-                        if ip.is_none() {
-=======
                         let ip =
                             iface.addr.map(|x| x.ip()).filter(|x| x.is_ipv4()).map(
                                 |x| match x {
@@ -68,14 +59,9 @@
                             || ip.is_link_local()
                             || ip.is_multicast()
                         {
->>>>>>> 2b35307d
                             continue;
                         }
 
-                        let ip = match ip.unwrap() {
-                            IpAddr::V4(v4) => v4,
-                            IpAddr::V6(_) => unreachable!(),
-                        };
                         self.build_and_insert_listener(&mut runners, ip);
                     }
                 }
