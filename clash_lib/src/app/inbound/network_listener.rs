#[cfg(target_os = "linux")]
use crate::proxy::tproxy::TproxyInbound;
use crate::{
    Dispatcher, Runner,
    common::auth::ThreadSafeAuthenticator,
    config::{config::BindAddress, listener::InboundOpts},
    proxy::{
        http::HttpInbound,
        inbound::InboundHandlerTrait,
        mixed::MixedInbound,
        shadowsocks::inbound::{InboundOptions, ShadowsocksInbound},
        socks::inbound::SocksInbound,
        tunnel::TunnelInbound,
    },
};
use network_interface::{Addr, NetworkInterfaceConfig};
use std::{net::IpAddr, sync::Arc};
use tracing::{error, info, warn};

<<<<<<< HEAD
=======
#[cfg(feature = "shadowsocks")]
use crate::proxy::shadowsocks::inbound::{InboundOptions, ShadowsocksInbound};
use std::sync::Arc;

>>>>>>> 8265ee65
pub(crate) fn build_network_listeners(
    inbound_opts: &InboundOpts,
    dispatcher: Arc<Dispatcher>,
    authenticator: ThreadSafeAuthenticator,
) -> Option<Vec<Runner>> {
    let name = &inbound_opts.common_opts().name;
    let addr = inbound_opts.common_opts().listen.0;
    let port = inbound_opts.common_opts().port;

    if cfg!(target_os = "ios") {
        if addr.is_unspecified() {
            let mut runners: Vec<Runner> = Vec::new();
            let all_ifaces = network_interface::NetworkInterface::show()
                .inspect_err(|e| {
                    error!("failed to get network interfaces: {e}");
                })
                .ok()?;
            let all_available_addrs = all_ifaces
                .into_iter()
                .filter_map(|iface| {
                    iface.addr.into_iter().find_map(|ip| match ip {
                        Addr::V4(v4) => {
                            if !(v4.ip.is_unspecified()
                                || v4.ip.is_link_local()
                                || v4.ip.is_multicast())
                            {
                                Some(v4.ip)
                            } else {
                                None
                            }
                        }
                        Addr::V6(_) => None,
                    })
                })
                .collect::<Vec<_>>();

            for addr in all_available_addrs {
                info!("{} listening at: {}:{}", name, addr, port);
                let mut inbound_opts = inbound_opts.clone();
                inbound_opts.common_opts_mut().listen = BindAddress(addr.into());
                let handler = build_handler(
                    &inbound_opts,
                    dispatcher.clone(),
                    authenticator.clone(),
                )?;
                let name = name.to_string();
                if let Some(r) =
                    get_runners_for_handler(handler, name, addr.into(), port)
                {
                    runners.extend(r);
                }
            }

            return if runners.is_empty() {
                warn!("no listener for {}", name);
                None
            } else {
                Some(runners)
            };
        }
    }

    if let Some(handler) = build_handler(inbound_opts, dispatcher, authenticator) {
        get_runners_for_handler(handler, name.to_string(), addr, port)
    } else {
        None
    }
}

<<<<<<< HEAD
fn get_runners_for_handler(
    handler: Arc<dyn InboundHandlerTrait>,
    name: String,
    addr: IpAddr,
    port: u16,
) -> Option<Vec<Runner>> {
    let mut runners: Vec<Runner> = Vec::new();

    if handler.handle_tcp() {
        info!("{} TCP listening at: {}:{}", name, addr, port);

        let tcp_listener = handler.clone();

        let name = name.clone();
        runners.push(Box::pin(async move {
            tcp_listener
                .listen_tcp()
                .await
                .inspect_err(|x| {
                    error!("handler {} tcp listen failed: {x}", name);
                })
                .map_err(|e| e.into())
        }));
    }
=======
        if handler.handle_tcp() {
            let tcp_listener = handler.clone();

            let name = name.clone();
            runners.push(Box::pin(async move {
                info!("{} TCP listening at: {}:{}", name, addr, port,);
                tcp_listener
                    .listen_tcp()
                    .await
                    .inspect_err(|x| {
                        error!("handler {} tcp listen failed: {x}", name);
                    })
                    .map_err(|e| e.into())
            }));
        }

        if handler.handle_udp() {
            let udp_listener = handler.clone();
            let name = name.clone();
            runners.push(Box::pin(async move {
                info!("{} UDP listening at: {}:{}", name, addr, port,);
                udp_listener
                    .listen_udp()
                    .await
                    .inspect_err(|x| {
                        error!("handler {} udp listen failed: {x}", name);
                    })
                    .map_err(|e| e.into())
            }));
        }
>>>>>>> 8265ee65

    if handler.handle_udp() {
        info!("{} UDP listening at: {}:{}", name, addr, port,);
        let udp_listener = handler.clone();
        let name = name.clone();
        runners.push(Box::pin(async move {
            udp_listener
                .listen_udp()
                .await
                .inspect_err(|x| {
                    error!("handler {} udp listen failed: {x}", name);
                })
                .map_err(|e| e.into())
        }));
    }

    if runners.is_empty() {
        warn!("no listener for {}", name);
        None
    } else {
        Some(runners)
    }
}

fn build_handler(
    listener: &InboundOpts,
    dispatcher: Arc<Dispatcher>,
    authenticator: ThreadSafeAuthenticator,
) -> Option<Arc<dyn InboundHandlerTrait>> {
    let fw_mark = listener.common_opts().fw_mark;
    match listener {
        InboundOpts::Http { common_opts, .. } => Some(Arc::new(HttpInbound::new(
            (common_opts.listen.0, common_opts.port).into(),
            common_opts.allow_lan,
            dispatcher,
            authenticator,
            fw_mark,
        ))),

        InboundOpts::Socks { common_opts, .. } => Some(Arc::new(SocksInbound::new(
            (common_opts.listen.0, common_opts.port).into(),
            common_opts.allow_lan,
            dispatcher,
            authenticator,
            fw_mark,
        ))),
        InboundOpts::Mixed { common_opts, .. } => Some(Arc::new(MixedInbound::new(
            (common_opts.listen.0, common_opts.port).into(),
            common_opts.allow_lan,
            dispatcher,
            authenticator,
            fw_mark,
        ))),
        InboundOpts::TProxy {
            #[cfg(target_os = "linux")]
            common_opts,
            ..
        } => {
            #[cfg(target_os = "linux")]
            {
                Some(Arc::new(TproxyInbound::new(
                    (common_opts.listen.0, common_opts.port).into(),
                    common_opts.allow_lan,
                    dispatcher,
                    fw_mark,
                )))
            }

            #[cfg(not(target_os = "linux"))]
            {
                warn!("tproxy is not supported on this platform");
                None
            }
        }
        InboundOpts::Redir { .. } => {
            warn!("redir is not implemented yet");
            None
        }
        InboundOpts::Tunnel {
            common_opts,
            network,
            target,
        } => TunnelInbound::new(
            (common_opts.listen.0, common_opts.port).into(),
            dispatcher,
            network.clone(),
            target.clone(),
            fw_mark,
        )
        .inspect_err(|x| {
            warn!("tunnel inbound handler failed to create: {x}");
        })
        .map(|x| Arc::new(x) as _)
        .ok(),
        #[cfg(feature = "shadowsocks")]
        InboundOpts::Shadowsocks {
            common_opts,
            udp,
            cipher,
            password,
        } => Some(Arc::new(ShadowsocksInbound::new(InboundOptions {
            addr: (common_opts.listen.0, common_opts.port).into(),
            password: password.clone(),
            udp: *udp,
            cipher: cipher.clone(),
            allow_lan: common_opts.allow_lan,
            dispatcher,
            authenticator,
            fw_mark: common_opts.fw_mark,
        }))),
    }
}<|MERGE_RESOLUTION|>--- conflicted
+++ resolved
@@ -17,13 +17,10 @@
 use std::{net::IpAddr, sync::Arc};
 use tracing::{error, info, warn};
 
-<<<<<<< HEAD
-=======
 #[cfg(feature = "shadowsocks")]
 use crate::proxy::shadowsocks::inbound::{InboundOptions, ShadowsocksInbound};
 use std::sync::Arc;
 
->>>>>>> 8265ee65
 pub(crate) fn build_network_listeners(
     inbound_opts: &InboundOpts,
     dispatcher: Arc<Dispatcher>,
@@ -93,7 +90,6 @@
     }
 }
 
-<<<<<<< HEAD
 fn get_runners_for_handler(
     handler: Arc<dyn InboundHandlerTrait>,
     name: String,
@@ -103,12 +99,11 @@
     let mut runners: Vec<Runner> = Vec::new();
 
     if handler.handle_tcp() {
-        info!("{} TCP listening at: {}:{}", name, addr, port);
-
         let tcp_listener = handler.clone();
 
         let name = name.clone();
         runners.push(Box::pin(async move {
+            info!("{} TCP listening at: {}:{}", name, addr, port,);
             tcp_listener
                 .listen_tcp()
                 .await
@@ -118,44 +113,12 @@
                 .map_err(|e| e.into())
         }));
     }
-=======
-        if handler.handle_tcp() {
-            let tcp_listener = handler.clone();
-
-            let name = name.clone();
-            runners.push(Box::pin(async move {
-                info!("{} TCP listening at: {}:{}", name, addr, port,);
-                tcp_listener
-                    .listen_tcp()
-                    .await
-                    .inspect_err(|x| {
-                        error!("handler {} tcp listen failed: {x}", name);
-                    })
-                    .map_err(|e| e.into())
-            }));
-        }
-
-        if handler.handle_udp() {
-            let udp_listener = handler.clone();
-            let name = name.clone();
-            runners.push(Box::pin(async move {
-                info!("{} UDP listening at: {}:{}", name, addr, port,);
-                udp_listener
-                    .listen_udp()
-                    .await
-                    .inspect_err(|x| {
-                        error!("handler {} udp listen failed: {x}", name);
-                    })
-                    .map_err(|e| e.into())
-            }));
-        }
->>>>>>> 8265ee65
 
     if handler.handle_udp() {
-        info!("{} UDP listening at: {}:{}", name, addr, port,);
         let udp_listener = handler.clone();
         let name = name.clone();
         runners.push(Box::pin(async move {
+            info!("{} UDP listening at: {}:{}", name, addr, port,);
             udp_listener
                 .listen_udp()
                 .await
