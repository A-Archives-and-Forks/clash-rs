--- conflicted
+++ resolved
@@ -17,23 +17,7 @@
 use tokio::task::JoinSet;
 use tracing::{info, warn};
 
-<<<<<<< HEAD
-use std::{
-    collections::HashSet,
-    net::{IpAddr, Ipv4Addr},
-    sync::Arc,
-};
-
-#[derive(Eq, PartialEq, Hash, Clone, Debug)]
-pub enum ListenerType {
-    Http,
-    Socks5,
-    Mixed,
-    Tproxy,
-}
-=======
 use std::sync::Arc;
->>>>>>> 14e7d320
 
 pub struct NetworkInboundHandler {
     pub name: String,
@@ -42,98 +26,12 @@
     pub authenticator: ThreadSafeAuthenticator,
 }
 
-<<<<<<< HEAD
-impl NetworkInboundListener {
-    pub fn listen(&self) -> Result<Vec<Runner>, Error> {
-        let mut runners = Vec::<Runner>::new();
-
-        match &self.bind_addr {
-            BindAddress::Any => {
-                #[cfg(target_os = "ios")]
-                {
-                    let all_ifaces = network_interface::NetworkInterface::show()
-                        .expect("list interfaces");
-
-                    let mut all_ips = HashSet::new();
-
-                    for iface in all_ifaces.into_iter() {
-                        let ip = iface
-                            .addr
-                            .into_iter()
-                            .filter_map(|x| match x {
-                                Addr::V4(v4) => {
-                                    if v4.ip.is_unspecified()
-                                        || v4.ip.is_link_local()
-                                        || v4.ip.is_multicast()
-                                    {
-                                        None
-                                    } else {
-                                        Some(v4.ip)
-                                    }
-                                }
-                                Addr::V6(_) => None,
-                            })
-                            .next();
-
-                        if !ip.is_some() {
-                            continue;
-                        }
-
-                        let ip = ip.unwrap();
-
-                        if all_ips.contains(&ip) {
-                            continue;
-                        }
-
-                        all_ips.insert(ip);
-
-                        self.build_and_insert_listener(&mut runners, ip);
-                    }
-                }
-                #[cfg(not(target_os = "ios"))]
-                {
-                    let ip = "0.0.0.0".parse().expect("must parse");
-                    self.build_and_insert_listener(&mut runners, ip);
-                }
-            }
-            BindAddress::One(iface) => match iface {
-                Interface::IpAddr(ip) => match ip {
-                    IpAddr::V4(ip) => {
-                        self.build_and_insert_listener(&mut runners, *ip)
-                    }
-                    IpAddr::V6(_) => unreachable!("unsupported listening v6"),
-                },
-                Interface::Name(iface) => {
-                    let ip = network_interface::NetworkInterface::show()
-                        .expect("list interfaces")
-                        .into_iter()
-                        .filter(|x| &x.name == iface)
-                        .flat_map(|x| x.addr)
-                        .map(|x| match x {
-                            Addr::V4(v4) => v4.ip,
-                            Addr::V6(_) => unreachable!(),
-                        })
-                        .find(|x| {
-                            !x.is_unspecified()
-                                && !x.is_link_local()
-                                && !x.is_multicast()
-                        })
-                        .expect("no valid ip");
-
-                    self.build_and_insert_listener(&mut runners, ip);
-                }
-            },
-        };
-
-        Ok(runners)
-=======
 impl NetworkInboundHandler {
     pub fn listen(
         &self,
         set: &mut JoinSet<Result<(), crate::Error>>,
     ) -> crate::Result<()> {
         self.build_and_insert_listener(set)
->>>>>>> 14e7d320
     }
 
     fn build_and_insert_listener(
