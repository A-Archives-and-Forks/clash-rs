use std::io::IsTerminal;

use crate::def::LogLevel;
use opentelemetry::global;
use serde::Serialize;
use tokio::sync::broadcast::Sender;

use tracing::debug;
use tracing_appender::non_blocking::NonBlocking;
use tracing_appender::non_blocking::WorkerGuard;
use tracing_oslog::OsLogger;
use tracing_subscriber::filter::Directive;
use tracing_subscriber::prelude::*;
use tracing_subscriber::Layer;
use tracing_subscriber::{filter, EnvFilter};

impl From<LogLevel> for filter::LevelFilter {
    fn from(level: LogLevel) -> Self {
        match level {
            LogLevel::Error => filter::LevelFilter::ERROR,
            LogLevel::Warning => filter::LevelFilter::WARN,
            LogLevel::Info => filter::LevelFilter::INFO,
            LogLevel::Debug => filter::LevelFilter::DEBUG,
            LogLevel::Silent => filter::LevelFilter::OFF,
        }
    }
}

#[derive(Clone, Serialize)]
pub struct LogEvent {
    #[serde(rename = "type")]
    pub level: LogLevel,
    #[serde(rename = "payload")]
    pub msg: String,
}

pub struct EventCollector(Vec<Sender<LogEvent>>);

impl EventCollector {
    pub fn new(recivers: Vec<Sender<LogEvent>>) -> Self {
        Self(recivers)
    }
}

impl<S> Layer<S> for EventCollector
where
    S: tracing::Subscriber,
{
    fn on_event(
        &self,
        event: &tracing::Event<'_>,
        _ctx: tracing_subscriber::layer::Context<'_, S>,
    ) {
        let mut strs = vec![];
        event.record(&mut EventVisitor(&mut strs));

        let event = LogEvent {
            level: match *event.metadata().level() {
                tracing::Level::ERROR => LogLevel::Error,
                tracing::Level::WARN => LogLevel::Warning,
                tracing::Level::INFO => LogLevel::Info,
                tracing::Level::DEBUG => LogLevel::Debug,
                tracing::Level::TRACE => LogLevel::Debug,
            },
            msg: strs.join(" "),
        };
        for tx in &self.0 {
            _ = tx.send(event.clone());
        }
    }
}

struct W(Option<NonBlocking>);

impl std::io::Write for W {
    fn write(&mut self, buf: &[u8]) -> std::io::Result<usize> {
        match self.0 {
            Some(ref mut w) => w.write(buf),
            None => Ok(buf.len()),
        }
    }

    fn flush(&mut self) -> std::io::Result<()> {
        match self.0 {
            Some(ref mut w) => w.flush(),
            None => Ok(()),
        }
    }
}

pub fn setup_logging(
    level: LogLevel,
    collector: EventCollector,
    cwd: &str,
    log_file: Option<String>,
) -> anyhow::Result<Option<WorkerGuard>> {
<<<<<<< HEAD
    #[cfg(feature = "tracing")]
    {
        console_subscriber::init();
        Ok(None)
    }
    #[cfg(not(feature = "tracing"))]
    {
        let filter = EnvFilter::builder()
            .with_default_directive(
                format!("clash={}", level)
                    .parse::<Directive>()
                    .unwrap()
                    .into(),
            )
            .from_env_lossy();

        let jaeger = if let Ok(jager_endpoint) = std::env::var("JAGER_ENDPOINT") {
            global::set_text_map_propagator(opentelemetry_jaeger::Propagator::new());

            let tracer = opentelemetry_jaeger::new_collector_pipeline()
                .with_service_name("clash-rs")
                .with_endpoint(jager_endpoint)
                .with_hyper()
                .install_batch(opentelemetry::runtime::Tokio)?;

            Some(tracing_opentelemetry::layer().with_tracer(tracer))
        } else {
            None
        };

        let ios_os_log = if cfg!(target_os = "ios") && cfg!(debug_assertions) {
            Some(OsLogger::new("com.watfaq.clash", "default"))
        } else {
            None
        };

        let (appender, g) = if let Some(log_file) = log_file {
            let file_appender = tracing_appender::rolling::daily(cwd, log_file);
            let (non_blocking, guard) = tracing_appender::non_blocking(file_appender);
            (Some(non_blocking), Some(guard))
        } else {
            (None, None)
        };

        let subscriber = tracing_subscriber::registry()
            .with(jaeger)
            .with(filter)
            .with(collector)
            .with(
                tracing_subscriber::fmt::Layer::new()
                    .with_ansi(std::io::stdout().is_terminal())
                    .pretty()
                    .with_file(true)
                    .with_line_number(true)
                    .with_writer(move || -> Box<dyn std::io::Write> {
                        Box::new(W(appender.clone()))
                    })
                    .with_writer(std::io::stdout),
            )
            .with(ios_os_log);

        tracing::subscriber::set_global_default(subscriber)
            .map_err(|x| anyhow!("setup logging error: {}", x))?;

        if let Ok(jager_endpiont) = std::env::var("JAGER_ENDPOINT") {
            debug!("jager endpoint: {}", jager_endpiont);
        }

        Ok(g)
    }
=======
    let filter = EnvFilter::builder()
        .with_default_directive(format!("clash={}", level).parse::<Directive>().unwrap())
        .from_env_lossy();

    let jaeger = if let Ok(jager_endpoint) = std::env::var("JAGER_ENDPOINT") {
        global::set_text_map_propagator(opentelemetry_jaeger::Propagator::new());

        let tracer = opentelemetry_jaeger::new_collector_pipeline()
            .with_service_name("clash-rs")
            .with_endpoint(jager_endpoint)
            .with_hyper()
            .install_batch(opentelemetry_sdk::runtime::Tokio)?;

        Some(tracing_opentelemetry::layer().with_tracer(tracer))
    } else {
        None
    };

    let ios_os_log = if cfg!(target_os = "ios") {
        Some(OsLogger::new("com.watfaq.clash", "default"))
    } else {
        None
    };

    let (appender, g) = if let Some(log_file) = log_file {
        let file_appender = tracing_appender::rolling::daily(cwd, log_file);
        let (non_blocking, guard) = tracing_appender::non_blocking(file_appender);
        (Some(non_blocking), Some(guard))
    } else {
        (None, None)
    };

    let console_layer = if cfg!(feature = "tracing") {
        Some(console_subscriber::spawn())
    } else {
        None
    };

    let subscriber = tracing_subscriber::registry()
        .with(jaeger)
        .with(filter)
        .with(collector)
        .with(console_layer)
        .with(
            tracing_subscriber::fmt::Layer::new()
                .with_ansi(std::io::stdout().is_terminal())
                .compact()
                .with_target(false)
                .with_file(true)
                .with_line_number(true)
                .with_writer(move || -> Box<dyn std::io::Write> { Box::new(W(appender.clone())) })
                .with_writer(std::io::stdout),
        )
        .with(ios_os_log);

    tracing::subscriber::set_global_default(subscriber)
        .map_err(|x| anyhow!("setup logging error: {}", x))?;

    if let Ok(jager_endpiont) = std::env::var("JAGER_ENDPOINT") {
        debug!("jager endpoint: {}", jager_endpiont);
    }

    Ok(g)
>>>>>>> d4977476
}

struct EventVisitor<'a>(&'a mut Vec<String>);

impl<'a> tracing::field::Visit for EventVisitor<'a> {
    fn record_bool(&mut self, field: &tracing::field::Field, value: bool) {
        println!("bool {} = {}", field.name(), value);
    }

    fn record_i64(&mut self, field: &tracing::field::Field, value: i64) {
        println!("i64 {} = {}", field.name(), value);
    }

    fn record_u64(&mut self, field: &tracing::field::Field, value: u64) {
        println!("u64 {} = {}", field.name(), value);
    }

    fn record_str(&mut self, field: &tracing::field::Field, value: &str) {
        println!("str {} = {}", field.name(), value);
    }

    fn record_debug(&mut self, field: &tracing::field::Field, value: &dyn std::fmt::Debug) {
        if field.name() == "message" {
            self.0.push(format!("{:?}", value));
        } else {
            println!("debug {} = {:?}", field.name(), value);
        }
    }

    fn record_f64(&mut self, field: &tracing::field::Field, value: f64) {
        println!("f64 {} = {}", field.name(), value);
    }

    fn record_u128(&mut self, field: &tracing::field::Field, value: u128) {
        println!("u128 {} = {}", field.name(), value);
    }

    fn record_i128(&mut self, field: &tracing::field::Field, value: i128) {
        println!("i128 {} = {}", field.name(), value);
    }

    fn record_error(
        &mut self,
        field: &tracing::field::Field,
        value: &(dyn std::error::Error + 'static),
    ) {
        println!("error {} = {}", field.name(), value);
    }
}<|MERGE_RESOLUTION|>--- conflicted
+++ resolved
@@ -94,78 +94,6 @@
     cwd: &str,
     log_file: Option<String>,
 ) -> anyhow::Result<Option<WorkerGuard>> {
-<<<<<<< HEAD
-    #[cfg(feature = "tracing")]
-    {
-        console_subscriber::init();
-        Ok(None)
-    }
-    #[cfg(not(feature = "tracing"))]
-    {
-        let filter = EnvFilter::builder()
-            .with_default_directive(
-                format!("clash={}", level)
-                    .parse::<Directive>()
-                    .unwrap()
-                    .into(),
-            )
-            .from_env_lossy();
-
-        let jaeger = if let Ok(jager_endpoint) = std::env::var("JAGER_ENDPOINT") {
-            global::set_text_map_propagator(opentelemetry_jaeger::Propagator::new());
-
-            let tracer = opentelemetry_jaeger::new_collector_pipeline()
-                .with_service_name("clash-rs")
-                .with_endpoint(jager_endpoint)
-                .with_hyper()
-                .install_batch(opentelemetry::runtime::Tokio)?;
-
-            Some(tracing_opentelemetry::layer().with_tracer(tracer))
-        } else {
-            None
-        };
-
-        let ios_os_log = if cfg!(target_os = "ios") && cfg!(debug_assertions) {
-            Some(OsLogger::new("com.watfaq.clash", "default"))
-        } else {
-            None
-        };
-
-        let (appender, g) = if let Some(log_file) = log_file {
-            let file_appender = tracing_appender::rolling::daily(cwd, log_file);
-            let (non_blocking, guard) = tracing_appender::non_blocking(file_appender);
-            (Some(non_blocking), Some(guard))
-        } else {
-            (None, None)
-        };
-
-        let subscriber = tracing_subscriber::registry()
-            .with(jaeger)
-            .with(filter)
-            .with(collector)
-            .with(
-                tracing_subscriber::fmt::Layer::new()
-                    .with_ansi(std::io::stdout().is_terminal())
-                    .pretty()
-                    .with_file(true)
-                    .with_line_number(true)
-                    .with_writer(move || -> Box<dyn std::io::Write> {
-                        Box::new(W(appender.clone()))
-                    })
-                    .with_writer(std::io::stdout),
-            )
-            .with(ios_os_log);
-
-        tracing::subscriber::set_global_default(subscriber)
-            .map_err(|x| anyhow!("setup logging error: {}", x))?;
-
-        if let Ok(jager_endpiont) = std::env::var("JAGER_ENDPOINT") {
-            debug!("jager endpoint: {}", jager_endpiont);
-        }
-
-        Ok(g)
-    }
-=======
     let filter = EnvFilter::builder()
         .with_default_directive(format!("clash={}", level).parse::<Directive>().unwrap())
         .from_env_lossy();
@@ -229,7 +157,6 @@
     }
 
     Ok(g)
->>>>>>> d4977476
 }
 
 struct EventVisitor<'a>(&'a mut Vec<String>);
