--- conflicted
+++ resolved
@@ -5,12 +5,8 @@
 edition = { workspace = true }
 
 [features]
-<<<<<<< HEAD
-tracing = ["console-subscriber", "tracing-timing"]
-=======
 default = ["shadowsocks"]
 tracing = []
->>>>>>> d4977476
 bench = ["criterion"]
 
 [dependencies]
@@ -37,17 +33,9 @@
 foreign-types-shared = "0.3.1"
 network-interface = "1.1.1"
 base64 = "0.21"
-<<<<<<< HEAD
-uuid = { version = "1.5.0", features = ["v4", "fast-rng", "macro-diagnostics", "serde"] }
-boring = { git = "https://github.com/Watfaq/boring.git", rev = "e99d7ffa" }
-boring-sys = { git = "https://github.com/Watfaq/boring.git", rev = "e99d7ffa" }
-hyper-boring = { git = "https://github.com/Watfaq/boring.git", rev = "e99d7ffa" }
-tokio-boring = { git = "https://github.com/Watfaq/boring.git", rev = "e99d7ffa" }
-=======
 uuid = { version = "1.6.1", features = ["v4", "fast-rng", "macro-diagnostics", "serde"] }
 boring = "4.2.0"
 boring-sys = "4.2.0"
->>>>>>> d4977476
 
 ip_network_table-deps-treebitmap = "0.5.0"
 once_cell = "1.18.0"
@@ -106,12 +94,7 @@
 tracing-oslog = "0.1"
 tracing-appender = "0.2.3"
 
-shadowsocks = { git = "https://github.com/Watfaq/shadowsocks-rust.git", features=["aead-cipher-2022"], rev = "2021741" }
-
-<<<<<<< HEAD
-=======
 shadowsocks = { version = "1.17.1", optional = true, features=["aead-cipher-2022"] }
->>>>>>> d4977476
 maxminddb = "0.23.0"
 public-suffix = "0.1.0"
 murmur3 = "0.5.2"
