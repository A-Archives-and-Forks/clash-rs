[package]
name = "clash_lib"
repository = { workspace = true }
version = { workspace = true }
edition = { workspace = true }

[features]
default = ["shadowsocks"]
tracing = []
bench = ["criterion"]
onion = ["arti-client/onion-service-client"]

[dependencies]
tokio = { version = "1", features = ["full"] }
tokio-util = { version = "0.7", features = ["net", "codec", "io", "compat"] }
thiserror = "1.0"
async-trait = "0.1"
anyhow = "1.0"
futures = "0.3"
bytes = "1.5"
async-recursion = "1"
ipnet = "2.9"
url = "2.5"
regex = "1"
byteorder = "1.5"
lru_time_cache = "0.11"
hyper = { version = "0.14.28", features = ["http1","http2","client", "server", "tcp"] }
http = { version = "1.0" }
httparse = "1.8.0"
h2 = "0.4.2"
prost = "0.12"
tower = { version = "0.4", features = ["util"] }
libc = "0.2"
foreign-types-shared = "0.3.1"
network-interface = "1.1.1"
base64 = "0.21"
uuid = { version = "1.6.1", features = ["v4", "fast-rng", "macro-diagnostics", "serde"] }
boring = "4.2.0"
boring-sys = "4.2.0"

ip_network_table-deps-treebitmap = "0.5.0"
once_cell = "1.18.0"

# opentelemetry
opentelemetry = "0.21"
opentelemetry_sdk = "0.21"
tracing-opentelemetry = "0.22" 
opentelemetry-jaeger = { version = "0.20", features = ["collector_client", "hyper_collector_client", "rt-tokio"] }

crc32fast = "1.3.2"
brotli = "3.4.0"
hmac = "0.12.1"
sha2 = "0.10.8"
md-5 = "0.10.5"
chacha20poly1305 = "0.10"
aes = "0.8.3"
aes-gcm = "0.10"
cfb-mode = "0.8.2"
filetime = "0.2"
axum = { version = "0.7", features = ["ws"] }
tower-http = { version = "0.5.0", features = ["fs", "trace", "cors"] }
chrono = { version = "0.4.33", features = ["serde"] }

tun = { git = "https://github.com/Watfaq/rust-tun.git", rev = "8f7568190f1200d3e272ca534baf8d1578147e18",  features = ["async"] }
netstack-lwip = { git = "https://github.com/Watfaq/netstack-lwip.git", rev = "2817bf82740e04bbee6b7bf1165f55657a6ed163" }

boringtun = { version = "0.6.0", git = "https://github.com/cloudflare/boringtun.git", rev = "f672bb6c1e1e371240a8d151f15854687eb740bb" }
smoltcp = { version = "0.11", default-features = false, features = ["std", "log", "medium-ip", "proto-ipv4", "proto-ipv6", "socket-udp", "socket-tcp"] }

tokio-rustls = "0.24"
hyper-rustls = { version = "0.24", features = ["http1", "http2"] }

serde = { version = "1.0", features=["derive"] }
serde_yaml = "0.9"
serde_json = "1.0"
erased-serde = "0.4.2"

hickory-client = "0.24"
hickory-resolver = "0.24"
hickory-server = { version = "0.24", features = ["dns-over-rustls", "dns-over-https-rustls"] }
hickory-proto = { version = "0.24", features = ["dns-over-rustls", "dns-over-https-rustls"]}

# DoH
# ideally we should make a CryptoProvider with boringssl and get rid of rings
rustls = { version  = "0.21", features=["dangerous_configuration"] }
rustls-pemfile = "1.0.4"
webpki-roots = "0.25"
dhcproto = "0.11"

rand = "0.8"

socket2 = { version = "0.5", features = ["all"] }
tokio-tungstenite = "0.21.0"

tracing = "0.1"
tracing-subscriber = { version = "0.3", features = ["env-filter"] }
tracing-oslog = "0.1"
tracing-appender = "0.2.3"

<<<<<<< HEAD
shadowsocks = { version = "1.17.1", optional = true, features=["aead-cipher-2022"] }
maxminddb = "0.23.0"
=======

shadowsocks = { version = "1.17.2", optional = true, features=["aead-cipher-2022"] }
maxminddb = "0.24.0"
>>>>>>> 21d73ab2
public-suffix = "0.1.0"
murmur3 = "0.5.2"

arti-client = { version = "0.14.0", default-features = false, features = ["tokio", "rustls", "compression", "static-sqlite"] }
tor-rtcompat = { version = "0.10.0" }

console-subscriber = { version = "0.2.0" }
tracing-timing = { version = "0.6.0" }
criterion = { version = "0.5", features = ["html_reports", "async_tokio"], optional = true }

[dev-dependencies]
tempfile = "3.9"
ctor = "0.2"
mockall = "0.12.1"
tokio-test = "0.4.3"
axum-macros = "0.4.0"


[target.'cfg(macos)'.dependencies]
security-framework = "2.8.0"<|MERGE_RESOLUTION|>--- conflicted
+++ resolved
@@ -97,14 +97,9 @@
 tracing-oslog = "0.1"
 tracing-appender = "0.2.3"
 
-<<<<<<< HEAD
-shadowsocks = { version = "1.17.1", optional = true, features=["aead-cipher-2022"] }
-maxminddb = "0.23.0"
-=======
 
 shadowsocks = { version = "1.17.2", optional = true, features=["aead-cipher-2022"] }
 maxminddb = "0.24.0"
->>>>>>> 21d73ab2
 public-suffix = "0.1.0"
 murmur3 = "0.5.2"
 
