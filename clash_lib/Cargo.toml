[package]
name = "clash_lib"
version = "0.1.0"
edition = "2021"

[features]
tracing = ["console-subscriber", "tracing-timing"]
bench = ["criterion"]

[dependencies]
tokio = { version = "1", features = ["full"] }
tokio-util = { version = "0.7", features = ["net", "codec", "io"] }
tokio-rustls = "0.24"
thiserror = "1.0"
async-trait = "0.1"
anyhow = "1.0"
futures = "0.3"
bytes = "1.5"
async-recursion = "1"
ipnet = "2.5"
url = "2.2"
regex = "1"
byteorder = "1.5"
state = "0.6"
lru_time_cache = "0.11"
hyper = { version = "0.14", features = ["http1","http2","client", "server", "tcp"] }
http = { version = "0.2" }
httparse = "1.8.0"
h2 = "0.3"
prost = "0.12"
tower = { version = "0.4", features = ["util"] }
libc = "0.2"
foreign-types-shared = "0.3.1"
network-interface = "1.0.3"
base64 = "0.21"
<<<<<<< HEAD
uuid = { version = "1.2.1", features = ["v4", "fast-rng", "macro-diagnostics", "serde"] }
boring = { git = "https://github.com/Watfaq/boring.git", rev = "e99d7ffa" }
boring-sys = { git = "https://github.com/Watfaq/boring.git", rev = "e99d7ffa" }
hyper-boring = { git = "https://github.com/Watfaq/boring.git", rev = "e99d7ffa" }
tokio-boring = { git = "https://github.com/Watfaq/boring.git", rev = "e99d7ffa" }

=======
uuid = { version = "1.5.0", features = ["v4", "fast-rng", "macro-diagnostics", "serde"] }
boring = { git = "https://github.com/Watfaq/boring.git", rev = "24c006f" }
boring-sys = { git = "https://github.com/Watfaq/boring.git", rev = "24c006f" }
hyper-boring = { git = "https://github.com/Watfaq/boring.git", rev = "24c006f" }
tokio-boring = { git = "https://github.com/Watfaq/boring.git", rev = "24c006f" }
>>>>>>> 59d85fdb
ip_network_table-deps-treebitmap = "0.5.0"
once_cell = "1.18.0"
arc-swap = "1.6.0"

# opentelemetry
opentelemetry = "0.20"
tracing-opentelemetry = "0.21" 
opentelemetry-jaeger = { version = "0.19", features = ["collector_client", "hyper_collector_client", "rt-tokio"] }

crc32fast = "1.3.2"
brotli = "3.4.0"
hmac = "0.12.1"
sha2 = "0.10.8"
md-5 = "0.10.5"
chacha20poly1305 = "0.10"
aes-gcm = "0.10"
filetime = "0.2"
axum = { version = "0.6.20", features = ["ws"] }
tower-http = { version = "0.4.0", features = ["fs", "trace", "cors"] }
chrono = { version = "0.4.26", features = ["serde"] }

tun = { git = "https://github.com/Watfaq/rust-tun.git", rev = "28936b6",  features = ["async"] }
netstack-lwip = { git = "https://github.com/Watfaq/netstack-lwip.git", rev = "0528151" }
boringtun = { version = "0.6.0", features = ["device"] }

serde = { version = "1.0", features=["derive"] }
serde_yaml = "0.9"
erased-serde = "0.3.30"

hickory-client = "0.24"
hickory-resolver = "0.24"
hickory-server = { version = "0.24", features = ["dns-over-rustls", "dns-over-https-rustls"] }
hickory-proto = { version = "0.24", features = ["dns-over-rustls", "dns-over-https-rustls"]}

# DoH
rustls = { version  = "0.21", features=["dangerous_configuration"] }
rustls-pemfile = "1.0.3"
webpki-roots = "0.25"
dhcproto = "0.10"

rand = "0.8"

socket2 = { version = "0.5", features = ["all"] }
tokio-tungstenite = "0.20.0"

tracing = "0.1"
tracing-subscriber = { version = "0.3", features = ["env-filter"] }
tracing-oslog = "0.1"
tracing-appender = "0.2.2"

shadowsocks = { git = "https://github.com/Watfaq/shadowsocks-rust.git", features=["aead-cipher-2022"], rev = "2021741" }

maxminddb = "0.23.0"
public-suffix = "0.1.0"
murmur3 = "0.5.2"

console-subscriber = { version = "0.2.0", optional = true }
tracing-timing = { version = "0.6.0", optional = true }
criterion = { version = "0.5", features = ["html_reports", "async_tokio"], optional = true }

[dev-dependencies]
tempfile = "3.8"
ctor = "0.2"
mockall = "0.11.4"
tokio-test = "0.4.3"
axum-macros = "0.3.8"


[target.'cfg(target_os = "macos")'.dependencies]
security-framework = "2.8.0"<|MERGE_RESOLUTION|>--- conflicted
+++ resolved
@@ -33,20 +33,12 @@
 foreign-types-shared = "0.3.1"
 network-interface = "1.0.3"
 base64 = "0.21"
-<<<<<<< HEAD
-uuid = { version = "1.2.1", features = ["v4", "fast-rng", "macro-diagnostics", "serde"] }
+uuid = { version = "1.5.0", features = ["v4", "fast-rng", "macro-diagnostics", "serde"] }
 boring = { git = "https://github.com/Watfaq/boring.git", rev = "e99d7ffa" }
 boring-sys = { git = "https://github.com/Watfaq/boring.git", rev = "e99d7ffa" }
 hyper-boring = { git = "https://github.com/Watfaq/boring.git", rev = "e99d7ffa" }
 tokio-boring = { git = "https://github.com/Watfaq/boring.git", rev = "e99d7ffa" }
 
-=======
-uuid = { version = "1.5.0", features = ["v4", "fast-rng", "macro-diagnostics", "serde"] }
-boring = { git = "https://github.com/Watfaq/boring.git", rev = "24c006f" }
-boring-sys = { git = "https://github.com/Watfaq/boring.git", rev = "24c006f" }
-hyper-boring = { git = "https://github.com/Watfaq/boring.git", rev = "24c006f" }
-tokio-boring = { git = "https://github.com/Watfaq/boring.git", rev = "24c006f" }
->>>>>>> 59d85fdb
 ip_network_table-deps-treebitmap = "0.5.0"
 once_cell = "1.18.0"
 arc-swap = "1.6.0"
