[submodule "deps/boringssl/src"] 
  path = deps/boringssl/src
<<<<<<< HEAD
  url = https://github.com/Watfaq/boringssl.git
[submodule "deps/llhttp/src"]
	path = deps/llhttp/src
	url = https://github.com/nodejs/llhttp.git
=======
  url = https://github.com/google/boringssl.git
>>>>>>> cd7623c1
<|MERGE_RESOLUTION|>--- conflicted
+++ resolved
@@ -1,10 +1,3 @@
 [submodule "deps/boringssl/src"] 
   path = deps/boringssl/src
-<<<<<<< HEAD
-  url = https://github.com/Watfaq/boringssl.git
-[submodule "deps/llhttp/src"]
-	path = deps/llhttp/src
-	url = https://github.com/nodejs/llhttp.git
-=======
-  url = https://github.com/google/boringssl.git
->>>>>>> cd7623c1
+  url = https://github.com/google/boringssl.git