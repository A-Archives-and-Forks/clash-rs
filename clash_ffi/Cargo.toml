[package]
name = "clash_ffi"
version = { workspace = true }
edition = { workspace = true }

[dependencies]
<<<<<<< HEAD
clash_lib = { path = "../clash_lib", features = ["shadowsocks", "tuic", "zero_copy", "onion"] }
serde_yaml = "0.9"
serde_json = "1.0"

uniffi = { version = "0.29", features = [ "cli" ] }
thiserror = "2.0.12"


[build-dependencies]
uniffi = { version = "0.29", features = [ "build" ] }
=======
clash_lib = { path = "../clash_lib", default-features = false, features = ["shadowsocks", "tuic", "ssh", "zero_copy"] }
>>>>>>> 6a13eb64

[lib]
name = "clash_rs"
crate-type = ["staticlib"]

[[bin]]
name = "uniffi-bindgen"
path = "src/uniffi-bindgen.rs"<|MERGE_RESOLUTION|>--- conflicted
+++ resolved
@@ -4,20 +4,15 @@
 edition = { workspace = true }
 
 [dependencies]
-<<<<<<< HEAD
-clash_lib = { path = "../clash_lib", features = ["shadowsocks", "tuic", "zero_copy", "onion"] }
+clash_lib = { path = "../clash_lib", default-features = false, features = ["shadowsocks", "tuic", "zero_copy", "onion"] }
 serde_yaml = "0.9"
 serde_json = "1.0"
 
-uniffi = { version = "0.29", features = [ "cli" ] }
+uniffi = { version = "0.29", features = ["cli"] }
 thiserror = "2.0.12"
 
-
 [build-dependencies]
-uniffi = { version = "0.29", features = [ "build" ] }
-=======
-clash_lib = { path = "../clash_lib", default-features = false, features = ["shadowsocks", "tuic", "ssh", "zero_copy"] }
->>>>>>> 6a13eb64
+uniffi = { version = "0.29", features = ["build"] }
 
 [lib]
 name = "clash_rs"
